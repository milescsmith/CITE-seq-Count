# Change Log
All notable changes to this project will be documented in this file.

The format is based on [Keep a Changelog](http://keepachangelog.com/)
and this project adheres to [Semantic Versioning](http://semver.org/).

<<<<<<< HEAD
## [1.3.4] - 24-12-2018
=======
## [1.4.0] - 17.01.2019
### Added
- Enabled parallelization using multiprocessing. You can choose how many
  cores/threads you want to use with the `-T` `--threads` option. Takes max
  cpu by default. It will run on only one core if you run only 1'000'000 reads.
- The output is now given in a gzipped mtx format. This is to ensure smooth usage for 
  new/larger datasets such as data from novaseq sequencers. For those who still want
  to use the dense format, there is an option `--dense` which will add the dense output
  as a tsv format.
  The sparse outputs are compatible the `Read10x` from the [Seurat](https://satijalab.org/seurat/) package.
- You get both umi and read counts as output. This can help with overamplification
  estimation.
- UMI and cell barcodes are now corrected based on [umi_tools](https://github.com/CGATOxford/UMI-tools).
- A small report is now produced as `report.yaml` giving some statistics about the run
  as well as which parameters have been used.
- Unittesting has been added using pytest. This should help prevent further
  unforseen bugs.
- New option for trimming the start of read2 sequences. `--start-trim`
- `--version` option now prints the version.

### Changed
- CITE-seq-Count uses less memory and is faster.
- Changed how you select the unmapped tags. The option is now `-ut` instead of `-uc`
  and gives you the top most unmapped tags.
- Expected cells, `-cells` is now required and not mutually exclusive with whitelists.
- Hamming distance option has been changed from `-hd` to `--max-error`.
  Please refer to the [documentation](https://hoohm.github.io/CITE-seq-Count/) for more information.

### Removed
- The default dense output matrix is gone and replaced by the sparse equivalent.
  See the [documentation](https://hoohm.github.io/CITE-seq-Count/) on how to read it.
- Regex is gone. Finding out what doesn't map is given by the unmapped file option.


## [1.3.4]
>>>>>>> 902c2407
### Added
- Stripping of numbers and dash (-) to the *whitelist* barcodes so the 10X
  `barcodes.tsv` file could be directly used.
- When TAGs are too close based on the maximum Levenshtein distance allowed,
  print the offending pairs with its distance to identify them.
- When storing unmatched tags, added the possibility to specify a minimum
  counts cutoff to avoid printing every unmatched possibility (option -uc).
- Documentation to the functions.

### Changed
- `Levenshtein.hamming` usage was replaced by `Levenshtein.distance` in order
  to keep the sequences with INDELs matching against the TAGs.
- The redundant classifications `no_match` and `bad_struct` were merged into one
  (`no_match`); now, sequences match or do not.
- Decreased the running time by compiling the regex.
- File handles are released once done reading Read1/Read2 files.
- The different length TAGs are now being matched: first, by the regex pattern,
  which will always pick the longest match within the maximum distance allowed;
  second, by looping through the TAGs sorted by decreasing length, and choosing
  the first match within the maximum distance allowed.
- General code improvements and optimisations: releasing file handles sooner,
  compartimentalising code, etc.

### Removed
- Removed `ambiguous` classification; it's not a possibility because it's being
  handled when checking the distance between TAGs. E.g.
  Lets assume `max_hamming_distance = 2`, then:
  if any two TAGs are 2 hamming distance away from each other, then the program
  aborts with a message; thus, we could never be finding two sequences being
  two hamming distance away from more than one TAG.

### Fixed
- Reduced the memory usage by 1/3 by removing the `UMI_reduce` set; because it
  was based on the `unique_lines` set, where Read1 is already trimmed to
  Barcode+UMI length, it was providing no gain. (Issue #17).
- Hamming distance was not being properly applied because the equal sign was
  missing from the the conditional (`if min_value >= args.hamming_thresh`).
- When applying the regular expression to filter patterns to keep, by using the
  `i` in the fuzzy logic it was only accepting `insertions` as mismatches, not
  allowing proper mismatches or deletions. The `i` was changed to `s`, which
  means `substitution` in general.
- The `merge` technique for creating the common regex pattern for all the
  requested ABs/TAGs was replaced by a simple `in list` technique; the `merge`
  technique was faulty, matching sequences that are clearly different
  (`bad_struct`), being later classified as `no_match` instead. For example:
  Tag1      AAAAAA
  Tag2      TTTTTT
  Pattern   [AT][AT][AT][AT][AT][AT]
  Read2     ATATAT...
  In this scenario, Read2 is being matched and classified as `no_match` instead
  of `bad_struct`.


## [1.3.2] - 2018-10-22
### Added
- Printing version now from the help
- Added a possibility to store unmatched tags in a file using the option `-u`


## [1.3] - 2018-09-05
### Added
- `-l` `--legacy` option now available. This option will then end of the regex
  to find the TAG barcode in R2. Use `-l` if you have TAG barcodes ending with
  [TGC] + polyA tails.
- New warning that checks R1 length in the fastq file and the cell and umi
  barcodes given as input.

### Changed
- TAG barcode sequence are now added to the name of the tag in the rows of the
  results. This will help reproducibility since the barcode sequence will
  already be in the count results.


## [1.2] - 2018-08-02
### Added
- pandas dependcy


## [1.1] - 2018-08-02
### Changed
- Cite-seq-Count is now a python package!

## [0.2] - 2018-07-17
### Added
- Compatibility with tags of different lengths
- Possibility to use a whitelist of barcodes to extract
- Uses now fuzzy regex for structure detection

### Changed
- Regex is now optional.
- You can now use only one tag, the script won't crash


## [0.1] - 2017-08-07
### Added
- Processing of CITE-seq data with antibody tags and/or HTO<|MERGE_RESOLUTION|>--- conflicted
+++ resolved
@@ -4,10 +4,8 @@
 The format is based on [Keep a Changelog](http://keepachangelog.com/)
 and this project adheres to [Semantic Versioning](http://semver.org/).
 
-<<<<<<< HEAD
-## [1.3.4] - 24-12-2018
-=======
-## [1.4.0] - 17.01.2019
+
+## [1.4.0] - 24.01.2019
 ### Added
 - Enabled parallelization using multiprocessing. You can choose how many
   cores/threads you want to use with the `-T` `--threads` option. Takes max
@@ -42,7 +40,7 @@
 
 
 ## [1.3.4]
->>>>>>> 902c2407
+
 ### Added
 - Stripping of numbers and dash (-) to the *whitelist* barcodes so the 10X
   `barcodes.tsv` file could be directly used.
